--- conflicted
+++ resolved
@@ -172,12 +172,8 @@
     "dicer": "^0.3.0",
     "jsonwebtoken": "^8.5.1",
     "jwks-rsa": "^2.0.2",
-<<<<<<< HEAD
-    "node-forge": "^1.0.0",
+    "node-forge": "^1.3.1",
     "uuid": "^8.3.2"
-=======
-    "node-forge": "^1.3.1"
->>>>>>> d43a19df
   },
   "optionalDependencies": {
     "@google-cloud/firestore": "^4.15.1",
