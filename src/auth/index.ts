--- conflicted
+++ resolved
@@ -123,7 +123,6 @@
 } from './tenant-manager';
 
 export {
-<<<<<<< HEAD
   UpdateProjectConfigRequest,
   ProjectConfig,
 } from './project-config';
@@ -132,12 +131,10 @@
   ProjectConfigManager,
 } from './project-config-manager';
 
-export { DecodedIdToken } from './token-verifier';
-=======
+export {
   DecodedIdToken,
   DecodedAuthBlockingToken
 } from './token-verifier';
->>>>>>> 727684e0
 
 export {
   HashAlgorithmType,
