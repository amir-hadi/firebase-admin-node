/*!
 * Copyright 2017 Google Inc.
 *
 * Licensed under the Apache License, Version 2.0 (the "License");
 * you may not use this file except in compliance with the License.
 * You may obtain a copy of the License at
 *
 *   http://www.apache.org/licenses/LICENSE-2.0
 *
 * Unless required by applicable law or agreed to in writing, software
 * distributed under the License is distributed on an "AS IS" BASIS,
 * WITHOUT WARRANTIES OR CONDITIONS OF ANY KIND, either express or implied.
 * See the License for the specific language governing permissions and
 * limitations under the License.
 */

'use strict';

/**************/
/*  REQUIRES  */
/**************/
var fs = require('fs');
var _ = require('lodash');
var gulp = require('gulp');
var pkg = require('./package.json');

// File I/O
var fs = require('fs');
var ts = require('gulp-typescript');
var del = require('del');
var header = require('gulp-header');
var replace = require('gulp-replace');
var filter = require('gulp-filter');


/****************/
/*  FILE PATHS  */
/****************/
var paths = {
  src: [
    'src/**/*.ts',
  ],

  test: [
    'test/**/*.ts',
    '!test/integration/typescript/src/example*.ts',
  ],

  databaseSrc: [
    'src/**/*.js'
  ],

  build: 'lib/',

<<<<<<< HEAD
  curatedTypings: ['src/**/*.d.ts', '!src/instance-id.d.ts'],
=======
  curatedTypings: ['src/*.d.ts'],
>>>>>>> 5af0725b
};

const TEMPORARY_TYPING_EXCLUDES = [
  '!lib/default-namespace.d.ts',
  '!lib/firebase-namespace.d.ts',
  '!lib/firebase-app.d.ts',
  '!lib/firebase-service.d.ts',
  '!lib/auth/*.d.ts',
  '!lib/database/*.d.ts',
  '!lib/firestore/*.d.ts',
  '!lib/instance-id/*.d.ts',
  '!lib/machine-learning/*.d.ts',
  '!lib/messaging/*.d.ts',
  '!lib/project-management/*.d.ts',
  '!lib/remote-config/*.d.ts',
  '!lib/security-rules/*.d.ts',
  '!lib/storage/*.d.ts',
  '!lib/utils/*.d.ts'
];

// Create a separate project for buildProject that overrides the rootDir.
// This ensures that the generated production files are in their own root
// rather than including both src and test in the lib dir. Declaration
// is used by TypeScript to determine if auto-generated typings should be
// emitted.
const declaration = process.env.TYPE_GENERATION_MODE === 'auto';
var buildProject = ts.createProject('tsconfig.json', { rootDir: 'src', declaration });

var buildTest = ts.createProject('tsconfig.json');

var banner = `/*! firebase-admin v${pkg.version} */\n`;

/***********/
/*  TASKS  */
/***********/

gulp.task('cleanup', function() {
  return del([
    paths.build,
  ]);
});

// Task used to compile the TypeScript project. If automatic typings
// are set to be generated (determined by TYPE_GENERATION_MODE), declarations
// for files terminating in -internal.d.ts are removed because we do not
// want to expose internally used types to developers. As auto-generated
// typings are a work-in-progress, we remove the *.d.ts files for modules
// which we do not intend to auto-generate typings for yet.
gulp.task('compile', function() {
  let workflow = gulp.src(paths.src)
    // Compile Typescript into .js and .d.ts files
    .pipe(buildProject())

    // Add header
    .pipe(header(banner));
  
  // Exclude typings that are unintended (currently excludes all auto-generated
  // typings, but as services are refactored to auto-generate typings this will
  // change). Moreover, all *-internal.d.ts typings should not be exposed to 
  // developers as it denotes internally used types.
  if (declaration) {
    const configuration = [
      'lib/**/*.js',
      'lib/**/*.d.ts',
      '!lib/**/*-internal.d.ts',
<<<<<<< HEAD
      '!lib/default-namespace.d.ts',
      '!lib/firebase-namespace.d.ts',
      '!lib/firebase-app.d.ts',
      '!lib/firebase-service.d.ts',
      '!lib/auth/*.d.ts',
      '!lib/database/*.d.ts',
      '!lib/firestore/*.d.ts',
      '!lib/machine-learning/*.d.ts',
      '!lib/messaging/*.d.ts',
      '!lib/project-management/*.d.ts',
      '!lib/remote-config/*.d.ts',
      '!lib/security-rules/*.d.ts',
      '!lib/storage/*.d.ts',
      '!lib/utils/*.d.ts']))
=======
    ].concat(TEMPORARY_TYPING_EXCLUDES);

    workflow = workflow.pipe(filter(configuration));
>>>>>>> 5af0725b
  }

  // Write to build directory
  return workflow.pipe(gulp.dest(paths.build))
});

/**
 * Task only used to capture typescript compilation errors in the test suite.
 * Output is discarded.
 */
gulp.task('compile_test', function() {
  return gulp.src(paths.test)
    // Compile Typescript into .js and .d.ts files
    .pipe(buildTest())
});

gulp.task('copyDatabase', function() {
  return gulp.src(paths.databaseSrc)
    // Add headers
    .pipe(header(fs.readFileSync('third_party/database-license.txt', 'utf8')))
    .pipe(header(banner))

    // Write to build directory
    .pipe(gulp.dest(paths.build))
});

gulp.task('copyTypings', function() {
  let workflow = gulp.src('src/*.d.ts')
    // Add header
    .pipe(header(banner));
  
  if (declaration) {
    workflow = workflow.pipe(filter(paths.curatedTypings));
  }

  // Write to build directory
  return workflow.pipe(gulp.dest(paths.build))
});

gulp.task('compile_all', gulp.series('compile', 'copyDatabase', 'copyTypings', 'compile_test'));

// Regenerates js every time a source file changes
gulp.task('watch', function() {
  gulp.watch(paths.src.concat(paths.test), { ignoreInitial: false }, gulp.series('compile_all'));
});

// Build task
gulp.task('build', gulp.series('cleanup', 'compile', 'copyDatabase', 'copyTypings'));

// Default task
gulp.task('default', gulp.series('build'));<|MERGE_RESOLUTION|>--- conflicted
+++ resolved
@@ -52,11 +52,7 @@
 
   build: 'lib/',
 
-<<<<<<< HEAD
-  curatedTypings: ['src/**/*.d.ts', '!src/instance-id.d.ts'],
-=======
-  curatedTypings: ['src/*.d.ts'],
->>>>>>> 5af0725b
+  curatedTypings: ['src/*.d.ts', '!src/instance-id.d.ts'],
 };
 
 const TEMPORARY_TYPING_EXCLUDES = [
@@ -67,7 +63,6 @@
   '!lib/auth/*.d.ts',
   '!lib/database/*.d.ts',
   '!lib/firestore/*.d.ts',
-  '!lib/instance-id/*.d.ts',
   '!lib/machine-learning/*.d.ts',
   '!lib/messaging/*.d.ts',
   '!lib/project-management/*.d.ts',
@@ -122,26 +117,9 @@
       'lib/**/*.js',
       'lib/**/*.d.ts',
       '!lib/**/*-internal.d.ts',
-<<<<<<< HEAD
-      '!lib/default-namespace.d.ts',
-      '!lib/firebase-namespace.d.ts',
-      '!lib/firebase-app.d.ts',
-      '!lib/firebase-service.d.ts',
-      '!lib/auth/*.d.ts',
-      '!lib/database/*.d.ts',
-      '!lib/firestore/*.d.ts',
-      '!lib/machine-learning/*.d.ts',
-      '!lib/messaging/*.d.ts',
-      '!lib/project-management/*.d.ts',
-      '!lib/remote-config/*.d.ts',
-      '!lib/security-rules/*.d.ts',
-      '!lib/storage/*.d.ts',
-      '!lib/utils/*.d.ts']))
-=======
     ].concat(TEMPORARY_TYPING_EXCLUDES);
 
     workflow = workflow.pipe(filter(configuration));
->>>>>>> 5af0725b
   }
 
   // Write to build directory
